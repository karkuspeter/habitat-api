#!/usr/bin/env python3

# Copyright (c) Facebook, Inc. and its affiliates.
# This source code is licensed under the MIT license found in the
# LICENSE file in the root directory of this source tree.
r"""Base implementation of agent inside habitat. To build agents inside habitat
the user should subclass ``habitat.Agent`` and implement the ``act()``
and ``reset()`` methods.
"""

from typing import Any, Dict, Union

from habitat.core.simulator import Observations


class Agent:
    r"""Abstract class for defining agents which act inside :ref:`core.env.Env`.

    This abstract class standardizes agents to allow seamless benchmarking.
    """

<<<<<<< HEAD
    def reset(self, last_success=None) -> None:
        r"""Called before starting a new episode in environment.
        """
=======
    def reset(self) -> None:
        r"""Called before starting a new episode in environment."""
>>>>>>> ac4339ed
        raise NotImplementedError

    def act(
        self, observations: "Observations"
    ) -> Union[int, str, Dict[str, Any]]:
        r"""Called to produce an action to perform in an environment.

        :param observations: observations coming in from environment to be
            used by agent to decide action.
        :return: action to be taken inside the environment and optional action
            arguments.
        """
        raise NotImplementedError<|MERGE_RESOLUTION|>--- conflicted
+++ resolved
@@ -19,14 +19,8 @@
     This abstract class standardizes agents to allow seamless benchmarking.
     """
 
-<<<<<<< HEAD
     def reset(self, last_success=None) -> None:
-        r"""Called before starting a new episode in environment.
-        """
-=======
-    def reset(self) -> None:
         r"""Called before starting a new episode in environment."""
->>>>>>> ac4339ed
         raise NotImplementedError
 
     def act(
