--- conflicted
+++ resolved
@@ -712,31 +712,12 @@
             draw_border=self._config.DRAW_BORDER,
         )
 
-<<<<<<< HEAD
-        range_x = np.where(np.any(top_down_map, axis=1))[0]
-        range_y = np.where(np.any(top_down_map, axis=0))[0]
-
-        if len(range_x) == 0:
-            self._ind_x_min = 0
-            self._ind_x_max = top_down_map.shape[0]
-        else:
-            self._ind_x_min = range_x[0]
-            self._ind_x_max = range_x[-1]
-        if len(range_y) == 0:
-            self._ind_y_min = 0
-            self._ind_y_max = top_down_map.shape[1]
-        else:
-            self._ind_y_min = range_y[0]
-            self._ind_y_max = range_y[-1]
-
         # # DEBUG map sensor
         # print (top_down_map.shape)
         # print (self._ind_x_min, self._ind_x_max)
         # print(self._ind_y_min, self._ind_y_max)
         # import ipdb; ipdb.set_trace()
 
-=======
->>>>>>> ac4339ed
         if self._config.FOG_OF_WAR.DRAW:
             self._fog_of_war_mask = np.zeros_like(top_down_map)
         else:
@@ -913,21 +894,12 @@
         return np.array(phi) + z_neg_z_flip
 
     def update_map(self, agent_position):
-<<<<<<< HEAD
         a_x_float, a_y_float= maps.to_grid(
-            agent_position[0],
-            agent_position[2],
-            self._coordinate_min,
-            self._coordinate_max,
-            self._map_resolution,
-            keep_float=True,
-=======
-        a_x, a_y = maps.to_grid(
             agent_position[2],
             agent_position[0],
             self._top_down_map.shape[0:2],
             sim=self._sim,
->>>>>>> ac4339ed
+            keep_float=True,
         )
         a_x = int(a_x_float)
         a_y = int(a_y_float)
